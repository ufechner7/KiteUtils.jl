--- conflicted
+++ resolved
@@ -391,7 +391,6 @@
 """
     demo_state_4p_3lines(P, height=6.0, time=0.0)
 
-<<<<<<< HEAD
 Create a demo state, using the 4 point kite model with a given height and time. P is the number of middle tether particles.
 
 Returns a SysState instance.
@@ -403,19 +402,7 @@
     num_C = P_-2
     num_E = P_-3
     pos = zeros(SVector{P_, MVector{3, Float64}})
-=======
-Create a demo state, using the 4 point kite model with three lines and a given height and time. 
-P is the number of tether particles.
-
-Returns a `SysState` instance.
-"""
-function demo_state_4p_3lines(P, height=6.0, time=0.0)
-    num_A = P
-    num_D = P-1
-    num_C = P-2
-    num_E = P-3
-    pos = zeros(SVector{P, MVector{3, Float64}})
->>>>>>> 0c645da2
+
     # ground points
     [pos[i] .= [0.0, 0.0, 0.0] for i in 1:3]
 
@@ -445,15 +432,9 @@
         pos[j+1] .= [pos[j][1], -pos[j][2], pos[j][3]]
     end
 
-<<<<<<< HEAD
     X = zeros(P_)
     Y = zeros(P_)
     Z = zeros(P_)
-=======
-    X = zeros(P)
-    Y = zeros(P)
-    Z = zeros(P)
->>>>>>> 0c645da2
     for (i, p) in enumerate(pos)
         # println("pos ", pos)
         X[i] = p[1]
@@ -476,11 +457,7 @@
     t_sim = 0.014
     sys_state = 0
     e_mech = 0
-<<<<<<< HEAD
     return SysState{P_}(time, t_sim, sys_state, e_mech, orient, elevation,0,0,0,0,0,0,0,0,0,vel_kite, X, Y, Z, 
-=======
-    return SysState{P}(time, t_sim, sys_state, e_mech, orient, elevation,0,0,0,0,0,0,0,0,0,vel_kite, X, Y, Z, 
->>>>>>> 0c645da2
                          0, 0, 0, 0, 0, 0, 0, 0, 0, 0, 0, 0, 0, 0, 0, 0)
 end
 
